--- conflicted
+++ resolved
@@ -47,11 +47,7 @@
 create_environment:
 ifeq (True,$(HAS_CONDA))
 	@echo ">>> Detected conda, creating conda environment."
-<<<<<<< HEAD
 	conda create -n $(PROJECT_NAME) python pip -y
-=======
-	conda create -n $(PROJECT_NAME) python=3.11
->>>>>>> 7e63b290
 else
 	@echo "project requires conda to work, aborting"
 endif
